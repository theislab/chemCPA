--- conflicted
+++ resolved
@@ -819,190 +819,7 @@
    "execution_count": 30,
    "id": "89cf167d-67bc-4603-b9f8-a73dd9980280",
    "metadata": {},
-<<<<<<< HEAD
-   "outputs": [],
-=======
-   "outputs": [
-    {
-     "data": {
-      "text/html": [
-       "<div>\n",
-       "<style scoped>\n",
-       "    .dataframe tbody tr th:only-of-type {\n",
-       "        vertical-align: middle;\n",
-       "    }\n",
-       "\n",
-       "    .dataframe tbody tr th {\n",
-       "        vertical-align: top;\n",
-       "    }\n",
-       "\n",
-       "    .dataframe thead th {\n",
-       "        text-align: right;\n",
-       "    }\n",
-       "</style>\n",
-       "<table border=\"1\" class=\"dataframe\">\n",
-       "  <thead>\n",
-       "    <tr style=\"text-align: right;\">\n",
-       "      <th>condition</th>\n",
-       "      <th>(+)-JQ1</th>\n",
-       "      <th>2-Methoxyestradiol</th>\n",
-       "      <th>A-366</th>\n",
-       "      <th>ABT-737</th>\n",
-       "      <th>AC480</th>\n",
-       "      <th>AG-14361</th>\n",
-       "      <th>AG-490</th>\n",
-       "      <th>AICAR</th>\n",
-       "      <th>AMG-900</th>\n",
-       "      <th>AR-42</th>\n",
-       "      <th>...</th>\n",
-       "      <th>Valproic</th>\n",
-       "      <th>Vandetanib</th>\n",
-       "      <th>Veliparib</th>\n",
-       "      <th>WHI-P154</th>\n",
-       "      <th>WP1066</th>\n",
-       "      <th>XAV-939</th>\n",
-       "      <th>YM155</th>\n",
-       "      <th>ZM</th>\n",
-       "      <th>Zileuton</th>\n",
-       "      <th>control</th>\n",
-       "    </tr>\n",
-       "    <tr>\n",
-       "      <th>split</th>\n",
-       "      <th></th>\n",
-       "      <th></th>\n",
-       "      <th></th>\n",
-       "      <th></th>\n",
-       "      <th></th>\n",
-       "      <th></th>\n",
-       "      <th></th>\n",
-       "      <th></th>\n",
-       "      <th></th>\n",
-       "      <th></th>\n",
-       "      <th></th>\n",
-       "      <th></th>\n",
-       "      <th></th>\n",
-       "      <th></th>\n",
-       "      <th></th>\n",
-       "      <th></th>\n",
-       "      <th></th>\n",
-       "      <th></th>\n",
-       "      <th></th>\n",
-       "      <th></th>\n",
-       "      <th></th>\n",
-       "    </tr>\n",
-       "  </thead>\n",
-       "  <tbody>\n",
-       "    <tr>\n",
-       "      <th>ood</th>\n",
-       "      <td>0</td>\n",
-       "      <td>0</td>\n",
-       "      <td>0</td>\n",
-       "      <td>0</td>\n",
-       "      <td>0</td>\n",
-       "      <td>759</td>\n",
-       "      <td>0</td>\n",
-       "      <td>0</td>\n",
-       "      <td>0</td>\n",
-       "      <td>0</td>\n",
-       "      <td>...</td>\n",
-       "      <td>0</td>\n",
-       "      <td>0</td>\n",
-       "      <td>0</td>\n",
-       "      <td>0</td>\n",
-       "      <td>0</td>\n",
-       "      <td>479</td>\n",
-       "      <td>0</td>\n",
-       "      <td>0</td>\n",
-       "      <td>822</td>\n",
-       "      <td>0</td>\n",
-       "    </tr>\n",
-       "    <tr>\n",
-       "      <th>test</th>\n",
-       "      <td>324</td>\n",
-       "      <td>272</td>\n",
-       "      <td>352</td>\n",
-       "      <td>251</td>\n",
-       "      <td>328</td>\n",
-       "      <td>279</td>\n",
-       "      <td>365</td>\n",
-       "      <td>359</td>\n",
-       "      <td>281</td>\n",
-       "      <td>277</td>\n",
-       "      <td>...</td>\n",
-       "      <td>351</td>\n",
-       "      <td>259</td>\n",
-       "      <td>332</td>\n",
-       "      <td>389</td>\n",
-       "      <td>352</td>\n",
-       "      <td>243</td>\n",
-       "      <td>76</td>\n",
-       "      <td>257</td>\n",
-       "      <td>279</td>\n",
-       "      <td>1290</td>\n",
-       "    </tr>\n",
-       "    <tr>\n",
-       "      <th>train</th>\n",
-       "      <td>2713</td>\n",
-       "      <td>2564</td>\n",
-       "      <td>3044</td>\n",
-       "      <td>2529</td>\n",
-       "      <td>2914</td>\n",
-       "      <td>2363</td>\n",
-       "      <td>3168</td>\n",
-       "      <td>3182</td>\n",
-       "      <td>2429</td>\n",
-       "      <td>2624</td>\n",
-       "      <td>...</td>\n",
-       "      <td>3189</td>\n",
-       "      <td>2595</td>\n",
-       "      <td>2833</td>\n",
-       "      <td>3234</td>\n",
-       "      <td>3370</td>\n",
-       "      <td>2072</td>\n",
-       "      <td>694</td>\n",
-       "      <td>2459</td>\n",
-       "      <td>2369</td>\n",
-       "      <td>11714</td>\n",
-       "    </tr>\n",
-       "  </tbody>\n",
-       "</table>\n",
-       "<p>3 rows × 188 columns</p>\n",
-       "</div>"
-      ],
-      "text/plain": [
-       "condition  (+)-JQ1  2-Methoxyestradiol  A-366  ABT-737  AC480  AG-14361  \\\n",
-       "split                                                                     \n",
-       "ood              0                   0      0        0      0       759   \n",
-       "test           324                 272    352      251    328       279   \n",
-       "train         2713                2564   3044     2529   2914      2363   \n",
-       "\n",
-       "condition  AG-490  AICAR  AMG-900  AR-42  ...  Valproic  Vandetanib  \\\n",
-       "split                                     ...                         \n",
-       "ood             0      0        0      0  ...         0           0   \n",
-       "test          365    359      281    277  ...       351         259   \n",
-       "train        3168   3182     2429   2624  ...      3189        2595   \n",
-       "\n",
-       "condition  Veliparib  WHI-P154  WP1066  XAV-939  YM155    ZM  Zileuton  \\\n",
-       "split                                                                    \n",
-       "ood                0         0       0      479      0     0       822   \n",
-       "test             332       389     352      243     76   257       279   \n",
-       "train           2833      3234    3370     2072    694  2459      2369   \n",
-       "\n",
-       "condition  control  \n",
-       "split               \n",
-       "ood              0  \n",
-       "test          1290  \n",
-       "train        11714  \n",
-       "\n",
-       "[3 rows x 188 columns]"
-      ]
-     },
-     "execution_count": 26,
-     "metadata": {},
-     "output_type": "execute_result"
-    }
-   ],
->>>>>>> 9866bbbb
+   "outputs": [],
    "source": [
     "# pd.crosstab(adata.obs['split'], adata.obs['condition'])"
    ]
@@ -1012,25 +829,7 @@
    "execution_count": 31,
    "id": "3325a1e0-dd95-4e53-a773-99df4b463767",
    "metadata": {},
-<<<<<<< HEAD
-   "outputs": [],
-=======
-   "outputs": [
-    {
-     "data": {
-      "text/plain": [
-       "train    512419\n",
-       "test      56935\n",
-       "ood       12423\n",
-       "Name: split, dtype: int64"
-      ]
-     },
-     "execution_count": 27,
-     "metadata": {},
-     "output_type": "execute_result"
-    }
-   ],
->>>>>>> 9866bbbb
+   "outputs": [],
    "source": [
     "# adata.obs['split'].value_counts()"
    ]
@@ -1040,41 +839,7 @@
    "execution_count": 32,
    "id": "dfecfaa3-55c2-4d7d-872b-0e0208eac6a6",
    "metadata": {},
-<<<<<<< HEAD
-   "outputs": [],
-=======
-   "outputs": [
-    {
-     "data": {
-      "text/plain": [
-       "Fasudil         966\n",
-       "IOX2            913\n",
-       "Mesna           884\n",
-       "Entacapone      868\n",
-       "Fulvestrant     836\n",
-       "Zileuton        822\n",
-       "Carmofur        767\n",
-       "AG-14361        759\n",
-       "Azacitidine     736\n",
-       "Enzastaurin     694\n",
-       "Pracinostat     658\n",
-       "SNS-314         547\n",
-       "Cediranib       528\n",
-       "Momelotinib     487\n",
-       "XAV-939         479\n",
-       "Crizotinib      464\n",
-       "Luminespib      405\n",
-       "Obatoclax       404\n",
-       "Alvespimycin    206\n",
-       "Name: condition, dtype: int64"
-      ]
-     },
-     "execution_count": 28,
-     "metadata": {},
-     "output_type": "execute_result"
-    }
-   ],
->>>>>>> 9866bbbb
+   "outputs": [],
    "source": [
     "# adata[adata.obs.split == 'ood'].obs.condition.value_counts()"
    ]
@@ -1084,33 +849,7 @@
    "execution_count": 33,
    "id": "a591e3d0-c1dd-4723-879f-76b37b16b962",
    "metadata": {},
-<<<<<<< HEAD
-   "outputs": [],
-=======
-   "outputs": [
-    {
-     "data": {
-      "text/plain": [
-       "control         1290\n",
-       "ENMD-2076        632\n",
-       "RG108            398\n",
-       "GSK-LSD1         395\n",
-       "Tofacitinib      391\n",
-       "                ... \n",
-       "Luminespib       151\n",
-       "Flavopiridol     149\n",
-       "Patupilone       146\n",
-       "Epothilone       105\n",
-       "YM155             76\n",
-       "Name: condition, Length: 188, dtype: int64"
-      ]
-     },
-     "execution_count": 29,
-     "metadata": {},
-     "output_type": "execute_result"
-    }
-   ],
->>>>>>> 9866bbbb
+   "outputs": [],
    "source": [
     "# adata[adata.obs.split == 'test'].obs.condition.value_counts()"
    ]
@@ -1171,156 +910,7 @@
    "metadata": {
     "scrolled": true
    },
-<<<<<<< HEAD
-   "outputs": [],
-=======
-   "outputs": [
-    {
-     "data": {
-      "text/plain": [
-       "train    459177\n",
-       "test      87462\n",
-       "ood       35138\n",
-       "Name: split1, dtype: int64"
-      ]
-     },
-     "metadata": {},
-     "output_type": "display_data"
-    },
-    {
-     "data": {
-      "text/plain": [
-       "train    457265\n",
-       "test      87098\n",
-       "ood       37414\n",
-       "Name: split2, dtype: int64"
-      ]
-     },
-     "metadata": {},
-     "output_type": "display_data"
-    },
-    {
-     "data": {
-      "text/plain": [
-       "train    459472\n",
-       "test      87518\n",
-       "ood       34787\n",
-       "Name: split3, dtype: int64"
-      ]
-     },
-     "metadata": {},
-     "output_type": "display_data"
-    },
-    {
-     "data": {
-      "text/plain": [
-       "train    458725\n",
-       "test      87376\n",
-       "ood       35676\n",
-       "Name: split4, dtype: int64"
-      ]
-     },
-     "metadata": {},
-     "output_type": "display_data"
-    },
-    {
-     "data": {
-      "text/plain": [
-       "train    429400\n",
-       "test      81790\n",
-       "ood       70587\n",
-       "Name: split5, dtype: int64"
-      ]
-     },
-     "metadata": {},
-     "output_type": "display_data"
-    },
-    {
-     "data": {
-      "text/plain": [
-       "train    424744\n",
-       "test      80903\n",
-       "ood       76130\n",
-       "Name: split6, dtype: int64"
-      ]
-     },
-     "metadata": {},
-     "output_type": "display_data"
-    },
-    {
-     "data": {
-      "text/plain": [
-       "train    429430\n",
-       "test      81796\n",
-       "ood       70551\n",
-       "Name: split7, dtype: int64"
-      ]
-     },
-     "metadata": {},
-     "output_type": "display_data"
-    },
-    {
-     "data": {
-      "text/plain": [
-       "train    425910\n",
-       "test      81125\n",
-       "ood       74742\n",
-       "Name: split8, dtype: int64"
-      ]
-     },
-     "metadata": {},
-     "output_type": "display_data"
-    },
-    {
-     "data": {
-      "text/plain": [
-       "train    458367\n",
-       "test      87307\n",
-       "ood       36103\n",
-       "Name: split9, dtype: int64"
-      ]
-     },
-     "metadata": {},
-     "output_type": "display_data"
-    },
-    {
-     "data": {
-      "text/plain": [
-       "train    455539\n",
-       "test      86769\n",
-       "ood       39469\n",
-       "Name: split10, dtype: int64"
-      ]
-     },
-     "metadata": {},
-     "output_type": "display_data"
-    },
-    {
-     "data": {
-      "text/plain": [
-       "train    460194\n",
-       "test      87655\n",
-       "ood       33928\n",
-       "Name: split11, dtype: int64"
-      ]
-     },
-     "metadata": {},
-     "output_type": "display_data"
-    },
-    {
-     "data": {
-      "text/plain": [
-       "train    457401\n",
-       "test      87124\n",
-       "ood       37252\n",
-       "Name: split12, dtype: int64"
-      ]
-     },
-     "metadata": {},
-     "output_type": "display_data"
-    }
-   ],
->>>>>>> 9866bbbb
+   "outputs": [],
    "source": [
     "# # single ct holdout\n",
     "# for ct in adata.obs.cell_type.unique():\n",
@@ -1345,156 +935,7 @@
    "metadata": {
     "scrolled": true
    },
-<<<<<<< HEAD
-   "outputs": [],
-=======
-   "outputs": [
-    {
-     "data": {
-      "text/plain": [
-       "train    399884\n",
-       "ood      105725\n",
-       "test      76168\n",
-       "Name: split13, dtype: int64"
-      ]
-     },
-     "metadata": {},
-     "output_type": "display_data"
-    },
-    {
-     "data": {
-      "text/plain": [
-       "train    393316\n",
-       "ood      113544\n",
-       "test      74917\n",
-       "Name: split14, dtype: int64"
-      ]
-     },
-     "metadata": {},
-     "output_type": "display_data"
-    },
-    {
-     "data": {
-      "text/plain": [
-       "train    400209\n",
-       "ood      105338\n",
-       "test      76230\n",
-       "Name: split15, dtype: int64"
-      ]
-     },
-     "metadata": {},
-     "output_type": "display_data"
-    },
-    {
-     "data": {
-      "text/plain": [
-       "train    395942\n",
-       "ood      110418\n",
-       "test      75417\n",
-       "Name: split16, dtype: int64"
-      ]
-     },
-     "metadata": {},
-     "output_type": "display_data"
-    },
-    {
-     "data": {
-      "text/plain": [
-       "train    428851\n",
-       "test      81685\n",
-       "ood       71241\n",
-       "Name: split17, dtype: int64"
-      ]
-     },
-     "metadata": {},
-     "output_type": "display_data"
-    },
-    {
-     "data": {
-      "text/plain": [
-       "train    424111\n",
-       "test      80783\n",
-       "ood       76883\n",
-       "Name: split18, dtype: int64"
-      ]
-     },
-     "metadata": {},
-     "output_type": "display_data"
-    },
-    {
-     "data": {
-      "text/plain": [
-       "train    430973\n",
-       "test      82089\n",
-       "ood       68715\n",
-       "Name: split19, dtype: int64"
-      ]
-     },
-     "metadata": {},
-     "output_type": "display_data"
-    },
-    {
-     "data": {
-      "text/plain": [
-       "train    427434\n",
-       "test      81415\n",
-       "ood       72928\n",
-       "Name: split20, dtype: int64"
-      ]
-     },
-     "metadata": {},
-     "output_type": "display_data"
-    },
-    {
-     "data": {
-      "text/plain": [
-       "train    399074\n",
-       "ood      106690\n",
-       "test      76013\n",
-       "Name: split21, dtype: int64"
-      ]
-     },
-     "metadata": {},
-     "output_type": "display_data"
-    },
-    {
-     "data": {
-      "text/plain": [
-       "train    391590\n",
-       "ood      115599\n",
-       "test      74588\n",
-       "Name: split22, dtype: int64"
-      ]
-     },
-     "metadata": {},
-     "output_type": "display_data"
-    },
-    {
-     "data": {
-      "text/plain": [
-       "train    400931\n",
-       "ood      104479\n",
-       "test      76367\n",
-       "Name: split23, dtype: int64"
-      ]
-     },
-     "metadata": {},
-     "output_type": "display_data"
-    },
-    {
-     "data": {
-      "text/plain": [
-       "train    394618\n",
-       "ood      111994\n",
-       "test      75165\n",
-       "Name: split24, dtype: int64"
-      ]
-     },
-     "metadata": {},
-     "output_type": "display_data"
-    }
-   ],
->>>>>>> 9866bbbb
+   "outputs": [],
    "source": [
     "# # double ct holdout\n",
     "# for cts in [('A549', 'MCF7'), ('A549', 'K562'), ('MCF7', 'K562')]:\n",
@@ -1518,60 +959,7 @@
    "execution_count": 39,
    "id": "e722a203-eeba-4e85-a542-33d8783afec7",
    "metadata": {},
-<<<<<<< HEAD
-   "outputs": [],
-=======
-   "outputs": [
-    {
-     "data": {
-      "text/plain": [
-       "train    369558\n",
-       "ood      141828\n",
-       "test      70391\n",
-       "Name: split25, dtype: int64"
-      ]
-     },
-     "metadata": {},
-     "output_type": "display_data"
-    },
-    {
-     "data": {
-      "text/plain": [
-       "train    360162\n",
-       "ood      153013\n",
-       "test      68602\n",
-       "Name: split26, dtype: int64"
-      ]
-     },
-     "metadata": {},
-     "output_type": "display_data"
-    },
-    {
-     "data": {
-      "text/plain": [
-       "train    371710\n",
-       "ood      139266\n",
-       "test      70801\n",
-       "Name: split27, dtype: int64"
-      ]
-     },
-     "metadata": {},
-     "output_type": "display_data"
-    },
-    {
-     "data": {
-      "text/plain": [
-       "train    364650\n",
-       "ood      147670\n",
-       "test      69457\n",
-       "Name: split28, dtype: int64"
-      ]
-     },
-     "metadata": {},
-     "output_type": "display_data"
-    }
-   ],
->>>>>>> 9866bbbb
+   "outputs": [],
    "source": [
     "# # triple ct holdout\n",
     "# for dose in adata.obs.dose_val.unique():\n",
@@ -1608,7 +996,7 @@
   },
   {
    "cell_type": "code",
-   "execution_count": 37,
+   "execution_count": 41,
    "id": "eea089c3-f96a-420c-af98-576d3a34bd1c",
    "metadata": {
     "tags": []
@@ -1645,7 +1033,7 @@
   },
   {
    "cell_type": "code",
-   "execution_count": 38,
+   "execution_count": 42,
    "id": "582e2283-6100-4de2-995b-b7befddd0a92",
    "metadata": {},
    "outputs": [
@@ -1653,16 +1041,12 @@
      "data": {
       "text/plain": [
        "AnnData object with n_obs × n_vars = 581777 × 5893\n",
-<<<<<<< HEAD
        "    obs: 'cell_type', 'dose', 'dose_character', 'dose_pattern', 'g1s_score', 'g2m_score', 'pathway', 'pathway_level_1', 'pathway_level_2', 'product_dose', 'product_name', 'proliferation_index', 'replicate', 'size_factor', 'target', 'vehicle', 'batch', 'n_counts', 'dose_val', 'condition', 'drug_dose_name', 'cov_drug_dose_name', 'cov_drug', 'control'\n",
-=======
-       "    obs: 'cell_type', 'dose', 'dose_character', 'dose_pattern', 'g1s_score', 'g2m_score', 'pathway', 'pathway_level_1', 'pathway_level_2', 'product_dose', 'product_name', 'proliferation_index', 'replicate', 'size_factor', 'target', 'vehicle', 'batch', 'n_counts', 'dose_val', 'condition', 'drug_dose_name', 'cov_drug_dose_name', 'cov_drug', 'control', 'split', 'split_all', 'ct_dose', 'split1', 'split2', 'split3', 'split4', 'split5', 'split6', 'split7', 'split8', 'split9', 'split10', 'split11', 'split12', 'split13', 'split14', 'split15', 'split16', 'split17', 'split18', 'split19', 'split20', 'split21', 'split22', 'split23', 'split24', 'split25', 'split26', 'split27', 'split28'\n",
->>>>>>> 9866bbbb
        "    var: 'id', 'num_cells_expressed-0-0', 'num_cells_expressed-1-0', 'num_cells_expressed-1', 'gene_id', 'in_lincs', 'highly_variable', 'means', 'dispersions', 'dispersions_norm'\n",
        "    uns: 'all_DEGs', 'hvg', 'lincs_DEGs'"
       ]
      },
-     "execution_count": 38,
+     "execution_count": 42,
      "metadata": {},
      "output_type": "execute_result"
     }
@@ -1701,7 +1085,7 @@
   },
   {
    "cell_type": "code",
-   "execution_count": 40,
+   "execution_count": 44,
    "id": "1b0831d3-c6c2-4dbd-b137-8ca27e4e0e52",
    "metadata": {},
    "outputs": [],
@@ -1719,11 +1103,7 @@
   },
   {
    "cell_type": "code",
-<<<<<<< HEAD
    "execution_count": 46,
-=======
-   "execution_count": 41,
->>>>>>> 9866bbbb
    "id": "3448f533-4ec0-4236-977b-922899ab8962",
    "metadata": {},
    "outputs": [],
@@ -1734,11 +1114,7 @@
   },
   {
    "cell_type": "code",
-<<<<<<< HEAD
    "execution_count": 47,
-=======
-   "execution_count": 42,
->>>>>>> 9866bbbb
    "id": "4cab7484-75db-4ad3-9d17-e1d257d60c2f",
    "metadata": {},
    "outputs": [],
@@ -1757,11 +1133,7 @@
   },
   {
    "cell_type": "code",
-<<<<<<< HEAD
    "execution_count": 48,
-=======
-   "execution_count": 43,
->>>>>>> 9866bbbb
    "id": "4ea8321a-694c-4522-a931-38d51990b5a0",
    "metadata": {},
    "outputs": [],
@@ -1773,11 +1145,7 @@
   },
   {
    "cell_type": "code",
-<<<<<<< HEAD
    "execution_count": 49,
-=======
-   "execution_count": null,
->>>>>>> 9866bbbb
    "id": "881fb5d3-1c04-4ecd-8ea3-aeda1e3baf57",
    "metadata": {},
    "outputs": [],
@@ -1785,16 +1153,6 @@
     "fname_lincs = PROJECT_DIR/'datasets'/'lincs_full_smiles_sciplex_genes.h5ad'\n",
     "\n",
     "sc.write(fname_lincs, adata_lincs)"
-   ]
-  },
-  {
-   "cell_type": "code",
-   "execution_count": null,
-   "id": "6a750976-2784-4cce-af92-e3b4411b87a7",
-   "metadata": {},
-   "outputs": [],
-   "source": [
-    "print('hi')"
    ]
   },
   {
@@ -1807,10 +1165,13 @@
   }
  ],
  "metadata": {
+  "interpreter": {
+   "hash": "ad25c9354f8cefdf5a943c25e67813a21d2807e3af4d6d0915e47390a83b57ce"
+  },
   "kernelspec": {
    "display_name": "Python 3.8.8 64-bit ('py38': conda)",
    "language": "python",
-   "name": "python388jvsc74a57bd0ad25c9354f8cefdf5a943c25e67813a21d2807e3af4d6d0915e47390a83b57ce"
+   "name": "python3"
   },
   "language_info": {
    "codemirror_mode": {

import logging
import warnings
from typing import List, Optional, Union

import lightning as L
import numpy as np
import pandas as pd
import scanpy as sc
import torch
from anndata import AnnData
from sklearn.preprocessing import OneHotEncoder
from torch.utils.data import DataLoader

from chemCPA.helper import canonicalize_smiles

warnings.simplefilter(action="ignore", category=FutureWarning)


def ranks_to_df(data, key="rank_genes_groups"):
    """Converts an `sc.tl.rank_genes_groups` result into a MultiIndex dataframe.

    You can access various levels of the MultiIndex with `df.loc[[category]]`.

    Params
    ------
    data : `AnnData`
    key : str (default: 'rank_genes_groups')
        Field in `.uns` of data where `sc.tl.rank_genes_groups` result is
        stored.
    """
    d = data.uns[key]
    dfs = []
    for k in d.keys():
        if k == "params":
            continue
        series = pd.DataFrame.from_records(d[k]).unstack()
        series.name = k
        dfs.append(series)

    return pd.concat(dfs, axis=1)


def drug_names_to_once_canon_smiles(drug_names: List[str], dataset: sc.AnnData, perturbation_key: str, smiles_key: str):
    """
    Converts a list of drug names to a list of SMILES. The ordering is of the list is preserved.

    TODO: This function will need to be rewritten to handle datasets with combinations.
    This is not difficult to do, mainly we need to standardize how combinations of SMILES are stored in anndata.
    """
    name_to_smiles_map = {
        drug: canonicalize_smiles(smiles)
        for drug, smiles in dataset.obs.groupby([perturbation_key, smiles_key]).groups.keys()
    }
    return [name_to_smiles_map[name] for name in drug_names]


indx = lambda a, i: a[i] if a is not None else None


class Dataset:
    covariate_keys: Optional[List[str]]
    drugs: torch.Tensor  # stores the (OneHot * dosage) encoding of drugs / combinations of drugs
    drugs_idx: torch.Tensor  # stores the integer index of the drugs applied to each cell.
    max_num_perturbations: int  # how many drugs are applied to each cell at the same time?
    dosages: torch.Tensor  # shape: (dataset_size, max_num_perturbations)
    drugs_names_unique_sorted: np.ndarray  # sorted list of all drug names in the dataset

    def __init__(
        self,
        data: str,
        perturbation_key=None,
        dose_key=None,
        covariate_keys=None,
        smiles_key=None,
        degs_key="rank_genes_groups_cov",
        pert_category="cov_drug_dose_name",
        split_key="split",
        use_drugs_idx=False,
    ):
        """
        :param covariate_keys: Names of obs columns which stores covariate names (eg cell type).
        :param perturbation_key: Name of obs column which stores perturbation name (eg drug name).
            Combinations of perturbations are separated with `+`.
        :param dose_key: Name of obs column which stores perturbation dose.
            Combinations of perturbations are separated with `+`.
        :param pert_category: Name of obs column with stores covariate + perturbation + dose as one string.
            Example: cell type + drug name + drug dose. This is used during evaluation.
        :param use_drugs_idx: Whether or not to encode drugs via their index, instead of via a OneHot encoding
        """
        logging.info(f"Starting to read in data: {data}\n...")
        if isinstance(data, AnnData):
            data = data
        else:
            data = sc.read(data)
        logging.info(f"Finished data loading.")
        self.genes = torch.Tensor(data.X.A)
        self.var_names = data.var_names

        self.perturbation_key = perturbation_key
        self.dose_key = dose_key
        if isinstance(covariate_keys, str):
            covariate_keys = [covariate_keys]
        self.covariate_keys = covariate_keys
        self.smiles_key = smiles_key
        self.use_drugs_idx = use_drugs_idx

        if perturbation_key is not None:
            if dose_key is None:
                raise ValueError(f"A 'dose_key' is required when provided a 'perturbation_key'({perturbation_key}).")
            self.pert_categories = np.array(data.obs[pert_category].values)
            self.de_genes = data.uns[degs_key]
            self.drugs_names = np.array(data.obs[perturbation_key].values)
            self.dose_names = np.array(data.obs[dose_key].values).astype(float)

            # get unique drugs
            drugs_names_unique = set()
            for d in self.drugs_names:
                [drugs_names_unique.add(i) for i in d.split("&")]

            self.drugs_names_unique_sorted = np.array(sorted(drugs_names_unique))

            self._drugs_name_to_idx = {smiles: idx for idx, smiles in enumerate(self.drugs_names_unique_sorted)}
            self.canon_smiles_unique_sorted = drug_names_to_once_canon_smiles(
                list(self.drugs_names_unique_sorted), data, perturbation_key, smiles_key
            )
            self.max_num_perturbations = max(len(name.split("&")) for name in self.drugs_names)

            if not use_drugs_idx:
                # prepare a OneHot encoding for each unique drug in the dataset
                # use the same sorted ordering of drugs as for indexing
                self.encoder_drug = OneHotEncoder(sparse=False, categories=[list(self.drugs_names_unique_sorted)])
                self.encoder_drug.fit(self.drugs_names_unique_sorted.reshape(-1, 1))
                # stores a drug name -> OHE mapping (np float array)
                self.atomic_drugs_dict = dict(
                    zip(
                        self.drugs_names_unique_sorted,
                        self.encoder_drug.transform(self.drugs_names_unique_sorted.reshape(-1, 1)),
                    )
                )
                # get drug combination encoding: for each cell we calculate a single vector as:
                # combination_encoding = dose1 * OneHot(drug1) + dose2  * OneHot(drug2) + ...
                drugs = []
                for i, comb in enumerate(self.drugs_names):
                    # here (in encoder_drug.transform()) is where the init_dataset function spends most of it's time.
                    drugs_combos = self.encoder_drug.transform(np.array(comb.split("+")).reshape(-1, 1))
                    dose_combos = str(data.obs[dose_key].values[i]).split("+")
                    for j, d in enumerate(dose_combos):
                        if j == 0:
                            drug_ohe = float(d) * drugs_combos[j]
                        else:
                            drug_ohe += float(d) * drugs_combos[j]
                    drugs.append(drug_ohe)
                self.drugs = torch.Tensor(np.array(drugs))

                # store a mapping from int -> drug_name, where the integer equals the position
                # of the drug in the OneHot encoding. Very convoluted, should be refactored.
                self.drug_dict = {}
                atomic_ohe = self.encoder_drug.transform(self.drugs_names_unique_sorted.reshape(-1, 1))
                for idrug, drug in enumerate(self.drugs_names_unique_sorted):
                    i = np.where(atomic_ohe[idrug] == 1)[0][0]
                    self.drug_dict[i] = drug
            else:
                assert self.max_num_perturbations == 1, "Index-based drug encoding only works with single perturbations"
                drugs_idx = [self.drug_name_to_idx(drug) for drug in self.drugs_names]
                self.drugs_idx = torch.tensor(
                    drugs_idx,
                    dtype=torch.long,
                )
                dosages = [float(dosage) for dosage in self.dose_names]
                self.dosages = torch.tensor(
                    dosages,
                    dtype=torch.float32,
                )

        else:
            self.pert_categories = None
            self.de_genes = None
            self.drugs_names = None
            self.dose_names = None
            self.drugs_names_unique_sorted = None
            self.atomic_drugs_dict = None
            self.drug_dict = None
            self.drugs = None

        if isinstance(covariate_keys, list) and covariate_keys:
            if not len(covariate_keys) == len(set(covariate_keys)):
                raise ValueError(f"Duplicate keys were given in: {covariate_keys}")
            self.covariate_names = {}
            self.covariate_names_unique = {}
            self.atomic_сovars_dict = {}
            self.covariates = []
            for cov in covariate_keys:
                self.covariate_names[cov] = np.array(data.obs[cov].values)
                self.covariate_names_unique[cov] = np.unique(self.covariate_names[cov])

                names = self.covariate_names_unique[cov]
                encoder_cov = OneHotEncoder(sparse_output=False)
                encoder_cov.fit(names.reshape(-1, 1))

                self.atomic_сovars_dict[cov] = dict(zip(list(names), encoder_cov.transform(names.reshape(-1, 1))))

                names = self.covariate_names[cov]
                self.covariates.append(torch.Tensor(encoder_cov.transform(names.reshape(-1, 1))).float())
        else:
            self.covariate_names = None
            self.covariate_names_unique = None
            self.atomic_сovars_dict = None
            self.covariates = None

        self.ctrl = data.obs["control"].values

        if perturbation_key is not None:
            self.ctrl_name = list(np.unique(data[data.obs["control"] == 1].obs[self.perturbation_key]))
        else:
            self.ctrl_name = None

        if self.covariates is not None:
            self.num_covariates = [len(names) for names in self.covariate_names_unique.values()]
        else:
            self.num_covariates = [0]
        self.num_genes = self.genes.shape[1]
        self.num_drugs = len(self.drugs_names_unique_sorted) if self.drugs_names_unique_sorted is not None else 0

        self.indices = {
            "all": list(range(len(self.genes))),
            "control": np.where(data.obs["control"] == 1)[0].tolist(),
            "treated": np.where(data.obs["control"] != 1)[0].tolist(),
            "train": np.where(data.obs[split_key] == "train")[0].tolist(),
            "test": np.where(data.obs[split_key] == "test")[0].tolist(),
            "ood": np.where(data.obs[split_key] == "ood")[0].tolist(),
        }

        # This could be made much faster
        degs_tensor = []
        # check if the DEGs are condtioned on covariate, drug, and dose or only covariate and drug
<<<<<<< HEAD
        dose_specific = (
            True if len(list(self.de_genes.keys())[0].split()) == 3 else False
        )
=======
        dose_specific = True if len(list(self.de_genes.keys())[0].split("_")) == 3 else False
>>>>>>> bc517fab
        for i in range(len(self)):
            drug = indx(self.drugs_names, i)
            cov = indx(self.covariate_names["cell_type"], i)
            if dose_specific:
<<<<<<< HEAD
                dose = indx(self.dose_key, i)
=======
                # dose = indx(self.dose_names, i) / 10000
                dose = indx(self.dose_names, i)
>>>>>>> bc517fab

            # if drug == "JQ1":
            #     drug = "(+)-JQ1"

<<<<<<< HEAD
            if drug == "control" or drug == "DMSO":
=======
            if drug == "control" or drug == "DMSO" or drug == "Vehicle":
>>>>>>> bc517fab
                genes = []
            else:
                key = f"{cov}_{drug}_{dose}" if dose_specific else f"{cov}_{drug}"
                genes = self.de_genes[key]

            degs_tensor.append(torch.Tensor(self.var_names.isin(genes)).detach().clone())
        self.degs = torch.stack(degs_tensor)

    def subset(self, split, condition="all"):
        idx = list(set(self.indices[split]) & set(self.indices[condition]))
        return SubDataset(self, idx)

    def drug_name_to_idx(self, drug_name: str):
        """
        For the given drug, return it's index. The index will be persistent for each dataset (since the list is sorted).
        Raises ValueError if the drug doesn't exist in the dataset.
        """
        return self._drugs_name_to_idx[drug_name]

    def __getitem__(self, i):
        if self.use_drugs_idx:
            return (
                self.genes[i],
                indx(self.drugs_idx, i),
                indx(self.dosages, i),
                indx(self.degs, i),
                *[indx(cov, i) for cov in self.covariates],
            )
        else:
            return (
                self.genes[i],
                indx(self.drugs, i),
                indx(self.degs, i),
                *[indx(cov, i) for cov in self.covariates],
            )

    def __len__(self):
        return len(self.genes)


class SubDataset:
    """
    Subsets a `Dataset` by selecting the examples given by `indices`.
    """

    def __init__(self, dataset: Dataset, indices):
        self.perturbation_key = dataset.perturbation_key
        self.dose_key = dataset.dose_key
        self.covariate_keys = dataset.covariate_keys
        self.smiles_key = dataset.smiles_key

        self.covars_dict = dataset.atomic_сovars_dict

        self.genes = dataset.genes[indices]
        self.use_drugs_idx = dataset.use_drugs_idx
        if self.use_drugs_idx:
            self.drugs_idx = indx(dataset.drugs_idx, indices)
            self.dosages = indx(dataset.dosages, indices)
        else:
            self.perts_dict = dataset.atomic_drugs_dict
            self.drugs = indx(dataset.drugs, indices)
        self.covariates = [indx(cov, indices) for cov in dataset.covariates]

        self.drugs_names = indx(dataset.drugs_names, indices)
        self.pert_categories = indx(dataset.pert_categories, indices)
        self.covariate_names = {}
        assert "cell_type" in self.covars_dict, "`cell_type` must be provided as a covariate"
        for cov in self.covariate_keys:
            self.covariate_names[cov] = indx(dataset.covariate_names[cov], indices)

        self.var_names = dataset.var_names
        self.de_genes = dataset.de_genes
        self.ctrl_name = indx(dataset.ctrl_name, 0)

        self.num_covariates = dataset.num_covariates
        self.num_genes = dataset.num_genes
        self.num_drugs = dataset.num_drugs

        self.degs = dataset.degs

    def __getitem__(self, i):
        if self.use_drugs_idx:
            return (
                self.genes[i],
                indx(self.drugs_idx, i),
                indx(self.dosages, i),
                indx(self.degs, i),
                *[indx(cov, i) for cov in self.covariates],
            )
        else:
            return (
                self.genes[i],
                indx(self.drugs, i),
                indx(self.degs, i),
                *[indx(cov, i) for cov in self.covariates],
            )

    def __len__(self):
        return len(self.genes)


def load_dataset_splits(
    dataset_path: str = None,
    perturbation_key: Union[str, None] = None,
    dose_key: Union[str, None] = None,
    covariate_keys: Union[list, str, None] = None,
    smiles_key: Union[str, None] = None,
    degs_key: str = "rank_genes_groups_cov",
    pert_category: str = "cov_drug_dose_name",
    split_key: str = "split",
    return_dataset: bool = False,
    use_drugs_idx=False,
):
    dataset = Dataset(
        dataset_path,
        perturbation_key,
        dose_key,
        covariate_keys,
        smiles_key,
        degs_key,
        pert_category,
        split_key,
        use_drugs_idx,
    )

    splits = {
        "training": dataset.subset("train", "all"),
        "training_control": dataset.subset("train", "control"),
        "training_treated": dataset.subset("train", "treated"),
        "test": dataset.subset("test", "all"),
        "test_control": dataset.subset("test", "control"),
        "test_treated": dataset.subset("test", "treated"),
        "ood": dataset.subset("ood", "all"),
    }

    if return_dataset:
        return splits, dataset
    else:
        return splits


def custom_collate(batch):
    transposed = zip(*batch)
    concat_batch = []
    for samples in transposed:
        if samples[0] is None:
            concat_batch.append(None)
        else:
            # we move to CUDA here so that prefetching in the DataLoader already yields
            # ready-to-process CUDA tensors
            concat_batch.append(torch.stack(samples, 0).to("cuda"))
    return concat_batch


class PerturbationDataModule(L.LightningDataModule):
    def __init__(self, datasplits, train_bs=32, val_bs=32, test_bs=32):
        super().__init__()
        self.datasplits = datasplits
        self.train_bs = train_bs
        self.val_bs = val_bs
        self.test_bs = test_bs

    def setup(self, stage: str):
        # Assign datasets for use in dataloaders
        if stage == "fit":
            self.train_dataset = self.datasplits["training"]
            self.train_control_dataset = self.datasplits["training_control"]
            self.train_treated_dataset = self.datasplits["training_treated"]
            self.test_dataset = self.datasplits["test"]
            self.test_control_dataset = self.datasplits["test_control"]
            self.test_treated_dataset = self.datasplits["test_treated"]
            self.ood_control_dataset = self.datasplits["test_control"]
            self.ood_treated_dataset = self.datasplits["ood"]

        if stage == "validate" or stage == "test":
            self.test_dataset = self.datasplits["test"]
            self.test_control_dataset = self.datasplits["test_control"]
            self.test_treated_dataset = self.datasplits["test_treated"]

        if stage == "predict":
            self.ood_control_dataset = self.datasplits["test_control"]
            self.ood_treated_dataset = self.datasplits["ood"]

    def train_dataloader(self):
        return DataLoader(self.train_dataset, batch_size=self.train_bs, shuffle=True, collate_fn=custom_collate)

    def val_dataloader(self):
        return {
            "test": DataLoader(self.test_dataset, batch_size=self.val_bs),
            "test_control": DataLoader(self.test_control_dataset, batch_size=self.val_bs),
            "test_treated": DataLoader(self.test_treated_dataset, batch_size=self.val_bs),
        }

    def test_dataloader(self):
        return DataLoader(self.test_dataset, batch_size=self.test_bs)

    def predict_dataloader(self):
        return DataLoader(self.ood_dataset, batch_size=self.test_bs)<|MERGE_RESOLUTION|>--- conflicted
+++ resolved
@@ -233,32 +233,18 @@
         # This could be made much faster
         degs_tensor = []
         # check if the DEGs are condtioned on covariate, drug, and dose or only covariate and drug
-<<<<<<< HEAD
-        dose_specific = (
-            True if len(list(self.de_genes.keys())[0].split()) == 3 else False
-        )
-=======
         dose_specific = True if len(list(self.de_genes.keys())[0].split("_")) == 3 else False
->>>>>>> bc517fab
         for i in range(len(self)):
             drug = indx(self.drugs_names, i)
             cov = indx(self.covariate_names["cell_type"], i)
             if dose_specific:
-<<<<<<< HEAD
-                dose = indx(self.dose_key, i)
-=======
                 # dose = indx(self.dose_names, i) / 10000
                 dose = indx(self.dose_names, i)
->>>>>>> bc517fab
 
             # if drug == "JQ1":
             #     drug = "(+)-JQ1"
 
-<<<<<<< HEAD
-            if drug == "control" or drug == "DMSO":
-=======
             if drug == "control" or drug == "DMSO" or drug == "Vehicle":
->>>>>>> bc517fab
                 genes = []
             else:
                 key = f"{cov}_{drug}_{dose}" if dose_specific else f"{cov}_{drug}"
